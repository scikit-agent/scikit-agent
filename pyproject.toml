[build-system]
requires = ["hatchling", "hatch-vcs"]
build-backend = "hatchling.build"


[project]
name = "scikit-agent"
authors = [
  { name = "scikit-agent Team", email = "spb413@nyu.edu" },
]
description = "A great package."
readme = "README.md"
requires-python = ">=3.9"
classifiers = [
  "Development Status :: 1 - Planning",
  "Intended Audience :: Science/Research",
  "Intended Audience :: Developers",
  "License :: OSI Approved :: MIT License",
  "Operating System :: OS Independent",
  "Programming Language :: Python",
  "Programming Language :: Python :: 3",
  "Programming Language :: Python :: 3 :: Only",
  "Programming Language :: Python :: 3.9",
  "Programming Language :: Python :: 3.10",
  "Programming Language :: Python :: 3.11",
  "Programming Language :: Python :: 3.12",
  "Programming Language :: Python :: 3.13",
  "Topic :: Scientific/Engineering",
  "Typing :: Typed",
]
dynamic = ["version"]
dependencies = [
  "econ-ark @ git+https://github.com/econ-ark/HARK.git@d69fb642d29267fabc9fc58aa54ac4e23a251473",
  "numpy",
  "sympy",
  "numba<0.60.0", # debugging HARK install issue
<<<<<<< HEAD
  "torch"
=======
  "pydot"
>>>>>>> a36b61d5
]

[project.optional-dependencies]
test = [
  "pytest >=6",
  "pytest-cov >=3",
]
dev = [
  "pytest >=6",
  "pytest-cov >=3",
]
docs = [
  "sphinx>=7.0",
  "myst_parser>=0.13",
  "sphinx_copybutton",
  "sphinx_autodoc_typehints",
  "furo>=2023.08.17",
]

[tool.hatch]
version.source = "vcs"
build.hooks.vcs.version-file = "src/skagent/_version.py"
metadata.allow-direct-references = true

[tool.hatch.envs.default]
features = ["test"]
scripts.test = "pytest {args}"

[tool.hatch.build.targets.wheel]
packages = ["src/skagent"]

# For editable installs
[tool.hatch.build.targets.editable]
packages = ["src/skagent"]<|MERGE_RESOLUTION|>--- conflicted
+++ resolved
@@ -34,11 +34,8 @@
   "numpy",
   "sympy",
   "numba<0.60.0", # debugging HARK install issue
-<<<<<<< HEAD
-  "torch"
-=======
+  "torch",
   "pydot"
->>>>>>> a36b61d5
 ]
 
 [project.optional-dependencies]
