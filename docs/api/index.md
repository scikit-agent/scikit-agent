--- conflicted
+++ resolved
@@ -7,7 +7,6 @@
 
 blocks
 models
-blocks
 algorithms
 simulation
 utils
@@ -17,14 +16,8 @@
 
 The scikit-agent API is organized into several main modules:
 
-<<<<<<< HEAD
-- {doc}`models` - Economic models from literature
-- {doc}`blocks` - Model blocks and utilities
-=======
-- {doc}`blocks` - Building blocks -- modular componentst out of which to build
-  models
+- {doc}`blocks` - Building blocks -- modular model components
 - {doc}`models` - Canonical models from scientific literature
->>>>>>> e6c8fbe3
 - {doc}`algorithms` - Solution algorithms and optimization methods
 - {doc}`simulation` - Simulation tools and analysis functions
 - {doc}`utils` - Utility functions and helpers
