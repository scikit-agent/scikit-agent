# Predefined Models

The `skagent.models` subpackage contains predefined economic models:

<<<<<<< HEAD
## Resource Extraction Models

```{eval-rst}
.. automodule:: skagent.models.resource_extraction
   :members:
```

=======
>>>>>>> e6c8fbe3
## Consumer Models

```{eval-rst}
.. automodule:: skagent.models.consumer
   :members:
```

## Benchmarks

```{eval-rst}
.. automodule:: skagent.models.benchmarks
   :members:
```

## Perfect Foresight Models

```{eval-rst}
.. automodule:: skagent.models.perfect_foresight
   :members:
```<|MERGE_RESOLUTION|>--- conflicted
+++ resolved
@@ -1,17 +1,7 @@
-# Predefined Models
+# Models
 
 The `skagent.models` subpackage contains predefined economic models:
 
-<<<<<<< HEAD
-## Resource Extraction Models
-
-```{eval-rst}
-.. automodule:: skagent.models.resource_extraction
-   :members:
-```
-
-=======
->>>>>>> e6c8fbe3
 ## Consumer Models
 
 ```{eval-rst}
