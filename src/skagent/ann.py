import inspect
from skagent.grid import Grid
import torch
from skagent.utils import create_vectorized_function_wrapper_with_mapping

device = torch.device("cuda" if torch.cuda.is_available() else "cpu")
# model.to(device)
# input_tensor = input_tensor.to(device)

##########
# Constructing Nets


class Net(torch.nn.Module):
    @property
    def device(self):
        return next(self.parameters()).device

    def __init__(self, n_inputs, n_outputs, width):
        super(Net, self).__init__()

        self.hidden1 = torch.nn.Linear(n_inputs, width)
        self.hidden2 = torch.nn.Linear(width, width)
        self.output = torch.nn.Linear(width, n_outputs)
        self.to(device)

    def forward(self, x):
        # using the swish
        x = torch.nn.functional.silu(self.hidden1(x))
        x = torch.nn.functional.silu(self.hidden2(x))
        x = self.output(x)
        return x


class BlockPolicyNet(Net):
<<<<<<< HEAD
    def __init__(self, block, csym=None, width=32):
=======
    """
    Parameters
    -----------

    apply_open_bounds: boolean
        If True, then the network forward output is normalized by the upper and/or lower bounds,
        computed as a function of the input tensor. These bounds are "open" because output
        can be arbitrarily close to, but not equal to, the bounds.
    """

    def __init__(self, block, width=32, apply_open_bounds=True):
>>>>>>> 35d3b78f
        self.block = block
        self.apply_open_bounds = apply_open_bounds

        ## pseudo -- assume only one for now
<<<<<<< HEAD
        if csym is None:
            csym = next(iter(self.block.get_controls()))

        self.csym = csym
        self.cobj = self.block.dynamics[csym]

        super().__init__(len(self.cobj.iset), 1, width)
=======
        # assuming only on control for now
        self.csym = self.block.get_controls()[0]
        self.control = self.block.dynamics[self.csym]
        self.iset = self.control.iset

        ## assess whether/how the control is bounded
        # this will be more challenging with multiple controls.
        # If not None, these will be _functions_.
        # If it is bounded, set up the vectorized version of the bound
        # This will be used directly in the forward pass of the network.
        self.upper_bound = self.control.upper_bound
        self.upper_bound_vec_func, self.upper_bound_param_to_column = self._setup_bound(
            self.upper_bound, "Upper bound"
        )
        self.lower_bound = self.control.lower_bound
        self.lower_bound_vec_func, self.lower_bound_param_to_column = self._setup_bound(
            self.lower_bound, "Lower bound"
        )

        super().__init__(
            len(self.iset),
            1,
            width,
        )

    def _setup_bound(self, bound_func, bound_name):
        if bound_func:
            sig = inspect.signature(bound_func)
            param_names = list(sig.parameters.keys())
            param_to_column = {}
            for param_name in param_names:
                if param_name in self.iset:
                    param_to_column[param_name] = self.iset.index(param_name)
                else:
                    raise ValueError(
                        f"{bound_name} parameter '{param_name}' not found in control.iset: {self.iset}"
                    )
            vec_func = create_vectorized_function_wrapper_with_mapping(
                bound_func, param_to_column
            )
            return vec_func, param_to_column
        return None, None
>>>>>>> 35d3b78f

    def decision_function(self, states_t, shocks_t, parameters):
        """
        A decision function, from states, shocks, and parameters,
        to control variable values.

        Parameters
        ----------
        states_t: dict
            symbols : values

        shocks_t: dict
            symbols: values

        parameters : dict
            symbols : values


        Returns
        -------

        decisions - dict
            symbols : values
        """
        if parameters is None:
            parameters = {}
        vals = parameters | states_t | shocks_t

        # hacky -- should be moved into transition method as other option
        # very brittle, because it can interfere with constraints
        drs = {csym: lambda: 1 for csym in self.block.get_controls()}

        post = self.block.transition(vals, drs, until=self.csym)

        # the inputs to the network are the information set of the control variable
        # The use of torch.stack and .T here are wild guesses, probably doesn't generalize
<<<<<<< HEAD

        iset_vals = [post[isym].flatten() for isym in self.cobj.iset]
=======
        iset_vals = [post[isym].flatten() for isym in self.iset]
        if len(iset_vals) > 0:
            input_tensor = torch.stack(iset_vals).T
            input_tensor = input_tensor.to(device)
        else:
            batch_size = len(next(iter(states_t.values())))
            input_tensor = torch.empty(batch_size, 0, device=device)
>>>>>>> 35d3b78f

        output = self.get_decision_rule(length=next(iter(post.values())).numel())[
            self.csym
        ](*iset_vals)

        # again, assuming only one for now...
        # decisions = dict(zip([csym], output))
        # ... when using multiple csyms, note the orientation of the output tensor
<<<<<<< HEAD
        decisions = {self.csym: output}
=======
        decisions = {self.csym: output.flatten()}
>>>>>>> 35d3b78f
        return decisions

    def forward(self, x):
        """
        Note that this uses the same architecture of the superclass
        but adds on a normalization layer appropriate to the
        bounds of the decision rule.
        """

        # using the swish
        x1 = super().forward(x)

        if self.apply_open_bounds:
            if not self.upper_bound and not self.lower_bound:
                x2 = x1
            if self.upper_bound and self.lower_bound:
                # Compute bounds from input using wrapped functions
                upper_bound = self.upper_bound_vec_func(x)
                lower_bound = self.lower_bound_vec_func(x)

                # Scale to bounds
                x2 = lower_bound + torch.nn.functional.sigmoid(x1) * (
                    upper_bound - lower_bound
                )

            if self.lower_bound and not self.upper_bound:
                lower_bound = self.lower_bound_vec_func(x)
                x2 = lower_bound + torch.nn.functional.softplus(x1)

            if not self.lower_bound and self.upper_bound:
                upper_bound = self.upper_bound_vec_func(x)
                x2 = upper_bound - torch.nn.functional.softplus(x1)
        else:
            # return un-normalized reals.
            x2 = x1

        return x2

    def get_decision_function(self):
        def df(states_t, shocks_t, parameters):
            return self.decision_function(states_t, shocks_t, parameters)

        return df

    def get_decision_rule(self, length=None):
        """
        Returns the decision rule corresponding to this neural network.
        """

        def decision_rule(*information):
            """
            A decision rule positional arguments (reflecting the information set)
            values to control values.

            Parameters
            ----------
            information: *args
                values arrays

            Returns
            -------

            decisions - array
            """
            if len(information) > 0:
                input_tensor = torch.stack(information).T
                input_tensor = input_tensor.to(device)
            else:
                batch_size = length

                if batch_size is None:
                    raise Exception(
                        "You must pass a tensor length when creating a decision rule"
                        " with an empty information set."
                    )
                input_tensor = torch.empty(batch_size, 0, device=device)

            return self(input_tensor).flatten()  # application of network

        return {self.csym: decision_rule}


class BlockValueNet(Net):
    """
    A neural network for approximating value functions in dynamic programming problems.

    This network takes state variables as input and outputs value estimates.
    It's designed to work with the Bellman equation loss functions in the Maliar method.
    """

    def __init__(self, block, csym=None, width: int = 32):
        """
        Initialize the BlockValueNet.

        Parameters
        ----------
        block : model.DBlock
            The model block containing state variables and dynamics
        width : int, optional
            Width of hidden layers, by default 32
        """
        self.block = block

        # Value function should use the same information set as the policy function
        # Both V(s) and π(s) take the same state information as input
        ## pseudo -- assume only one control for now (same as BlockPolicyNet)
        if csym is None:
            csym = next(iter(self.block.get_controls()))

        self.csym = csym
        self.cobj = self.block.dynamics[csym]

        # Use the same information set as the policy network
        self.state_variables = sorted(list(self.cobj.iset))

        # Value function takes state variables as input and outputs a scalar value
        super().__init__(len(self.state_variables), 1, width)

    def value_function(self, states_t, shocks_t={}, parameters={}):
        """
        Compute value function estimates for given state variables.

        The value function takes the same information as the policy function
        (the control's information set) but doesn't need to compute transitions.

        Parameters
        ----------
        states_t : dict
            State variables as dict (e.g., {"wealth": tensor(...)})
        shocks_t : dict, optional
            Shock variables as dict (not used but kept for interface consistency)
        parameters : dict, optional
            Model parameters (not used but kept for interface consistency)

        Returns
        -------
        torch.Tensor
            Value function estimates
        """
        # The inputs to the network are the information set variables
        # Combine states_t and shocks_t to get all available variables
        all_vars = states_t | shocks_t
        iset_vals = [all_vars[isym].flatten() for isym in self.cobj.iset]

        input_tensor = torch.stack(iset_vals).T

        # Keep tensor on same device as input (don't force to CUDA device)
        if hasattr(iset_vals[0], "device"):
            input_tensor = input_tensor.to(iset_vals[0].device)
            # Also move network to same device
            self.to(iset_vals[0].device)
        else:
            input_tensor = input_tensor.to(device)

        # Forward pass through network
        output = self(input_tensor)

        return output.flatten()

    def get_value_function(self):
        """
        Get a callable value function for use with loss functions.

        This follows the same pattern as BlockPolicyNet.get_decision_function()

        Returns
        -------
        callable
            A function that takes states, shocks, and parameters and returns value estimates
        """

        def vf(states_t, shocks_t={}, parameters={}):
            return self.value_function(states_t, shocks_t, parameters)

        return vf


###########
# Training Nets


# General loss function that operates on tensor and averages over samples
def aggregate_net_loss(inputs: Grid, df, loss_function):
    """
    Compute a loss function over a tensor of inputs, given a decision function df.
    Return the mean.
    """
    # we include the network as a potential input to the loss function
    losses = loss_function(df, inputs)
    if hasattr(losses, "to"):  # slow, clumsy
        losses = losses.to(device)
    return losses.mean()


def train_block_policy_nn(
    block_policy_nn, inputs: Grid, loss_function: callable, epochs=50
):
    ## to change
    # criterion = torch.nn.MSELoss()
    optimizer = torch.optim.Adam(block_policy_nn.parameters(), lr=0.01)  # Using Adam

    for epoch in range(epochs):
        running_loss = 0.0
        optimizer.zero_grad()
        loss = aggregate_net_loss(
            inputs, block_policy_nn.get_decision_rule(length=inputs.n()), loss_function
        )
        loss.backward()
        optimizer.step()
        running_loss += loss.item()

        if epoch % 100 == 0:
            print("Epoch {}: Loss = {}".format(epoch, loss.cpu().detach().numpy()))

    return block_policy_nn


def train_block_value_nn(block_value_nn, inputs: Grid, loss_function, epochs=50):
    """
    Train a BlockValueNet using a value function loss.

    Parameters
    ----------
    block_value_nn : BlockValueNet
        The value network to train
    inputs : Grid
        Input grid containing state variables
    loss_function : callable
        Loss function that takes (value_function, input_grid) and returns loss
    epochs : int, optional
        Number of training epochs, by default 50

    Returns
    -------
    BlockValueNet
        The trained value network
    """
    ## to change
    # criterion = torch.nn.MSELoss()
    optimizer = torch.optim.Adam(block_value_nn.parameters(), lr=0.01)  # Using Adam

    for epoch in range(epochs):
        running_loss = 0.0
        optimizer.zero_grad()

        # Use aggregate_net_loss for consistency with policy training
        # For value networks, we pass the value function instead of decision function
        loss = aggregate_net_loss(
            inputs, block_value_nn.get_value_function(), loss_function
        )
        loss.backward()
        optimizer.step()
        running_loss += loss.item()

        if epoch % 100 == 0:
            print("Epoch {}: Loss = {}".format(epoch, loss.cpu().detach().numpy()))

    return block_value_nn


def train_block_value_and_policy_nn(
    block_policy_nn,
    block_value_nn,
    inputs: Grid,
    policy_loss_function,
    value_loss_function,
    epochs=50,
):
    """
    Train both BlockPolicyNet and BlockValueNet jointly for value function iteration.

    This follows the same pattern as train_block_policy_nn and train_block_value_nn:
    takes existing networks and loss functions, trains them, returns trained networks.

    Parameters
    ----------
    block_policy_nn : BlockPolicyNet
        The policy network to train
    block_value_nn : BlockValueNet
        The value network to train
    inputs : Grid
        Input grid containing states and shocks
    policy_loss_function : callable
        Loss function for policy training (takes decision_function, input_grid)
    value_loss_function : callable
        Loss function for value training (takes value_function, input_grid)
    epochs : int, optional
        Number of training epochs, by default 50

    Returns
    -------
    tuple
        (trained_policy_nn, trained_value_nn)
    """
    ## to change
    # criterion = torch.nn.MSELoss()
    policy_optimizer = torch.optim.Adam(
        block_policy_nn.parameters(), lr=0.01
    )  # Using Adam
    value_optimizer = torch.optim.Adam(
        block_value_nn.parameters(), lr=0.01
    )  # Using Adam

    for epoch in range(epochs):
        # Train policy network
        policy_optimizer.zero_grad()
        policy_loss = aggregate_net_loss(
            inputs, block_policy_nn.get_decision_function(), policy_loss_function
        )
        policy_loss.backward()
        policy_optimizer.step()

        # Train value network
        value_optimizer.zero_grad()
        value_loss = aggregate_net_loss(
            inputs, block_value_nn.get_value_function(), value_loss_function
        )
        value_loss.backward()
        value_optimizer.step()

        if epoch % 100 == 0:
            print(
                "Epoch {}: Policy Loss = {}, Value Loss = {}".format(
                    epoch,
                    policy_loss.cpu().detach().numpy(),
                    value_loss.cpu().detach().numpy(),
                )
            )

    return block_policy_nn, block_value_nn<|MERGE_RESOLUTION|>--- conflicted
+++ resolved
@@ -33,9 +33,6 @@
 
 
 class BlockPolicyNet(Net):
-<<<<<<< HEAD
-    def __init__(self, block, csym=None, width=32):
-=======
     """
     Parameters
     -----------
@@ -46,36 +43,28 @@
         can be arbitrarily close to, but not equal to, the bounds.
     """
 
-    def __init__(self, block, width=32, apply_open_bounds=True):
->>>>>>> 35d3b78f
+    def __init__(self, block, csym=None, width=32, apply_open_bounds=True):
         self.block = block
         self.apply_open_bounds = apply_open_bounds
 
         ## pseudo -- assume only one for now
-<<<<<<< HEAD
         if csym is None:
             csym = next(iter(self.block.get_controls()))
 
         self.csym = csym
         self.cobj = self.block.dynamics[csym]
-
-        super().__init__(len(self.cobj.iset), 1, width)
-=======
-        # assuming only on control for now
-        self.csym = self.block.get_controls()[0]
-        self.control = self.block.dynamics[self.csym]
-        self.iset = self.control.iset
+        self.iset = self.cobj.iset
 
         ## assess whether/how the control is bounded
         # this will be more challenging with multiple controls.
         # If not None, these will be _functions_.
         # If it is bounded, set up the vectorized version of the bound
         # This will be used directly in the forward pass of the network.
-        self.upper_bound = self.control.upper_bound
+        self.upper_bound = self.cobj.upper_bound
         self.upper_bound_vec_func, self.upper_bound_param_to_column = self._setup_bound(
             self.upper_bound, "Upper bound"
         )
-        self.lower_bound = self.control.lower_bound
+        self.lower_bound = self.cobj.lower_bound
         self.lower_bound_vec_func, self.lower_bound_param_to_column = self._setup_bound(
             self.lower_bound, "Lower bound"
         )
@@ -103,7 +92,6 @@
             )
             return vec_func, param_to_column
         return None, None
->>>>>>> 35d3b78f
 
     def decision_function(self, states_t, shocks_t, parameters):
         """
@@ -140,18 +128,7 @@
 
         # the inputs to the network are the information set of the control variable
         # The use of torch.stack and .T here are wild guesses, probably doesn't generalize
-<<<<<<< HEAD
-
-        iset_vals = [post[isym].flatten() for isym in self.cobj.iset]
-=======
         iset_vals = [post[isym].flatten() for isym in self.iset]
-        if len(iset_vals) > 0:
-            input_tensor = torch.stack(iset_vals).T
-            input_tensor = input_tensor.to(device)
-        else:
-            batch_size = len(next(iter(states_t.values())))
-            input_tensor = torch.empty(batch_size, 0, device=device)
->>>>>>> 35d3b78f
 
         output = self.get_decision_rule(length=next(iter(post.values())).numel())[
             self.csym
@@ -160,11 +137,7 @@
         # again, assuming only one for now...
         # decisions = dict(zip([csym], output))
         # ... when using multiple csyms, note the orientation of the output tensor
-<<<<<<< HEAD
         decisions = {self.csym: output}
-=======
-        decisions = {self.csym: output.flatten()}
->>>>>>> 35d3b78f
         return decisions
 
     def forward(self, x):
