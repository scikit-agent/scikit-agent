--- conflicted
+++ resolved
@@ -146,13 +146,9 @@
         # ii). construct the gradient ∇ Xi^n (θ ) = 1n ni=1 ∇ ξ (ωi ; θ );
         # iii). update the coeﬃcients θ_hat = θ − λk ∇ Xi^n (θ ) and go to step 2.i);
         # TODO how many epochs? What Adam scale? Passing through variables
-<<<<<<< HEAD
-        ann.train_block_nn(bpn, givens, loss_function, epochs=250)
-=======
         bpn, current_loss = ann.train_block_policy_nn(
             bpn, givens, loss_function, epochs=250
         )
->>>>>>> c012a4d1
 
         # Extract parameters after training
         curr_params = extract_parameters(bpn)
