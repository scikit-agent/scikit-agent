--- conflicted
+++ resolved
@@ -1,4 +1,4 @@
-<<<<<<< HEAD
+import logging
 import numpy as np
 import skagent.ann as ann
 from skagent.grid import Grid
@@ -260,6 +260,7 @@
     parameters,
     shock_copies=2,
     max_iterations=5,
+    tolerance=1e-6,
     random_seed=None,
     simulation_steps=1,
 ):
@@ -277,9 +278,25 @@
 
     max_iterations: int
         Number of times to perform the training loop, if there is no convergence.
+    tolerance: float
+        Convergence tolerance. Training stops when the L2 norm of parameter changes
+        is below this threshold.
     simulation_steps : int
         The number of time steps to simulate forward when determining the next omega set for training
     """
+
+    def extract_parameters(network):
+        """Extract all parameters from the network into a flat tensor."""
+        params = []
+        for param in network.parameters():
+            params.append(param.data.view(-1))
+        return torch.cat(params) if params else torch.tensor([])
+
+    def compute_parameter_difference(params1, params2):
+        """Compute the L2 norm of the difference between two parameter vectors."""
+        if len(params1) != len(params2):
+            return float("inf")
+        return torch.norm(params1 - params2).item()
 
     # Step 1. Initialize the algorithm:
 
@@ -298,7 +315,13 @@
     states = states_0_n  # V) Create initial panel of agents/starting states.
 
     # Step 2. Train the machine, i.e., ﬁnd θ that minimizes theempirical risk Xi^n (θ ):
-    for i in range(max_iterations):
+    iteration = 0
+    converged = False
+
+    while iteration < max_iterations and not converged:
+        # Store current parameters before training
+        prev_params = extract_parameters(bpn)
+
         # i). simulate the model to produce data {ωi }ni=1 by using the decision rule ϕ (·, θ );
         givens = generate_givens_from_states(states_0_n, block, shock_copies)
 
@@ -307,15 +330,34 @@
         # TODO how many epochs? What Adam scale? Passing through variables
         ann.train_block_policy_nn(bpn, givens, loss_function, epochs=250)
 
+        # Extract parameters after training
+        curr_params = extract_parameters(bpn)
+
+        # Check for convergence: || θ_hat − θ ||  < ε
+        param_diff = compute_parameter_difference(prev_params, curr_params)
+
+        if param_diff < tolerance:
+            converged = True
+            logging.info(
+                f"Converged after {iteration + 1} iterations. Parameter difference: {param_diff:.2e}"
+            )
+        else:
+            logging.info(
+                f"Iteration {iteration + 1}: Parameter difference: {param_diff:.2e}"
+            )
+
         # i/iv). simulate the model to produce data {ωi }ni=1 by using the decision rule ϕ (·, θ );
         next_states = simulate_forward(
             states, block, bpn.get_decision_function(), parameters, simulation_steps
         )
 
         states = Grid.from_dict(next_states)
-
-        # End Step 2 if the convergence criterion || θ_hat − θ ||  < ε is satisﬁed.
-        # TODO: test for difference.. how? This effects the FOR (/while) loop above.
+        iteration += 1
+
+    if not converged:
+        logging.warning(
+            f"Training completed without convergence after {max_iterations} iterations."
+        )
 
     # Step 3. Assess the accuracy of constructed approximation ϕ (·, θ ) on a new sample.
     return bpn, states
@@ -516,563 +558,4 @@
         # Return squared residual as loss
         return bellman_residual**2
 
-    return bellman_equation_loss
-=======
-import logging
-import numpy as np
-import skagent.ann as ann
-from skagent.grid import Grid
-import skagent.model as model
-from skagent.simulation.monte_carlo import draw_shocks
-import torch
-import skagent.utils as utils
-
-"""
-Tools for the implementation of the Maliar, Maliar, and Winant (JME '21) method.
-
-This method relies on a simpler problem representation than that elaborated
-by the skagent Block system.
-
-"""
-
-
-def create_transition_function(block, state_syms):
-    """
-    block
-    state_syms : list of string
-        A list of symbols for 'state variables at time t', aka arrival states.
-        # TODO: state variables should be derived from the block analysis.
-    """
-
-    def transition_function(states_t, shocks_t, controls_t, parameters):
-        vals = parameters | states_t | shocks_t | controls_t
-        post = block.transition(vals, {}, fix=list(controls_t.keys()))
-
-        return {sym: post[sym] for sym in state_syms}
-
-    return transition_function
-
-
-def create_decision_function(block, decision_rules):
-    """
-    block
-    decision_rules
-    """
-
-    def decision_function(states_t, shocks_t, parameters):
-        if parameters is None:
-            parameters = {}
-        vals = parameters | states_t | shocks_t
-        post = block.transition(vals, decision_rules)
-
-        return {sym: post[sym] for sym in decision_rules}
-
-    return decision_function
-
-
-def create_reward_function(block, agent=None):
-    """
-    block
-    agent : optional, str
-    """
-
-    def reward_function(states_t, shocks_t, controls_t, parameters):
-        vals_t = parameters | states_t | shocks_t | controls_t
-        post = block.transition(vals_t, {}, fix=list(controls_t.keys()))
-        return {
-            sym: post[sym]
-            for sym in block.reward
-            if agent is None or block.reward[sym] == agent
-        }
-
-    return reward_function
-
-
-def estimate_discounted_lifetime_reward(
-    block,
-    discount_factor,
-    dr,
-    states_0,
-    big_t,
-    shocks_by_t=None,
-    parameters={},
-    agent=None,
-):
-    """
-    block
-    discount_factor - can be a number or a function of state variables
-    dr - decision rules (dict of functions), or optionally a decision function (a function that returns the decisions)
-    states_0 - dict - initial states, symbols : values (scalars work; TODO: do vectors work here?)
-    shocks_by_t - dict - sym : big_t vector of shock values at each time period
-    big_t - integer. Number of time steps to simulate forward
-    parameters - optional - calibration parameters
-    agent - optional - name of reference agent for rewards
-    """
-    states_t = states_0
-    total_discounted_reward = 0
-
-    tf = create_transition_function(block, list(states_0.keys()))
-
-    if callable(dr):
-        # assume a full decision function has been passed in
-        df = dr
-    else:
-        # create a decision function from the decision rule
-        df = create_decision_function(block, dr)
-
-    rf = create_reward_function(block, agent)
-
-    # Get all reward symbols for the agent
-    reward_syms = list(
-        {sym for sym in block.reward if agent is None or block.reward[sym] == agent}
-    )
-
-    if callable(discount_factor):
-        raise Exception(
-            "Currently only numerical, not state-dependent, discount factors are supported."
-        )
-
-    for t in range(big_t):
-        if shocks_by_t is not None:
-            shocks_t = {sym: shocks_by_t[sym][t] for sym in shocks_by_t}
-        else:
-            shocks_t = {}
-
-        controls_t = df(states_t, shocks_t, parameters)
-        reward_t = rf(states_t, shocks_t, controls_t, parameters)
-
-        # Sum all rewards for this period
-        period_reward = 0
-        for rsym in reward_syms:
-            # assumes torch
-            if isinstance(reward_t[rsym], torch.Tensor) and torch.any(
-                torch.isnan(reward_t[rsym])
-            ):
-                raise Exception(f"Calculated reward {rsym} is NaN: {reward_t}")
-            if isinstance(reward_t[rsym], np.ndarray) and np.any(
-                np.isnan(reward_t[rsym])
-            ):
-                raise Exception(f"Calculated reward {rsym} is NaN: {reward_t}")
-            period_reward += reward_t[rsym]
-
-        total_discounted_reward += period_reward * discount_factor**t
-
-        # t + 1
-        states_t = tf(states_t, shocks_t, controls_t, parameters)
-
-    return total_discounted_reward
-
-
-def get_estimated_discounted_lifetime_reward_loss(
-    state_variables, block, discount_factor, big_t, parameters
-):
-    # TODO: Should be able to get 'state variables' from block
-    # Maybe with ZP's analysis modules
-
-    # convoluted
-    # TODO: codify this encoding and decoding of the grid into a separate object
-    # It is specifically the EDLR loss function that requires big_t of the shocks.
-    # other AiO loss functions use 2 copies of the shocks only.
-    shock_vars = block.get_shocks()
-    big_t_shock_syms = sum(
-        [[f"{sym}_{t}" for sym in list(shock_vars.keys())] for t in range(big_t)], []
-    )
-
-    def estimated_discounted_lifetime_reward_loss(df: callable, input_grid: Grid):
-        # includes the values of state_0 variables, and shocks.
-        given_vals = input_grid.to_dict()
-
-        shock_vals = {sym: given_vals[sym] for sym in big_t_shock_syms}
-        shocks_by_t = {
-            sym: torch.stack([shock_vals[f"{sym}_{t}"] for t in range(big_t)])
-            for sym in shock_vars
-        }
-
-        # block, discount_factor, dr, states_0, big_t, parameters={}, agent=None
-        edlr = estimate_discounted_lifetime_reward(
-            block,
-            discount_factor,
-            df,
-            {sym: given_vals[sym] for sym in state_variables},
-            big_t,
-            parameters=parameters,
-            agent=None,  # TODO: Pass through the agent?
-            shocks_by_t=shocks_by_t,
-            # Handle multiple decision rules?
-        )
-        return -edlr
-
-    return estimated_discounted_lifetime_reward_loss
-
-
-def generate_givens_from_states(states: Grid, block: model.Block, shock_copies: int):
-    """
-    Generates omega_i values of the MMW JME '21 method.
-
-    states : a grid of starting state values (exogenous and endogenous)
-    block: block information (used to get the shock names)
-    shock_copies : int - number of copies of the shocks to be included.
-    """
-
-    # get the length of the states vectors -- N
-    n = states.n()
-    new_shock_values = {}
-
-    for i in range(shock_copies):
-        # relies on constructed shocks
-        # required
-        shock_values = draw_shocks(block.shocks, n=n)
-        new_shock_values.update(
-            {f"{sym}_{i}": shock_values[sym] for sym in shock_values}
-        )
-
-    givens = states.update_from_dict(new_shock_values)
-
-    return givens
-
-
-def simulate_forward(
-    states_t,
-    block: model.Block,
-    decision_function: callable,
-    parameters,
-    big_t,
-    # state_syms,
-):
-    if isinstance(states_t, Grid):
-        n = states_t.n()
-        states_t = states_t.to_dict()
-    else:
-        # kludge
-        n = len(states_t[next(iter(states_t.keys()))])
-
-    state_syms = list(states_t.keys())
-    tf = create_transition_function(block, state_syms)
-
-    for t in range(big_t):
-        # TODO: make sure block shocks are 'constructed'
-        # TODO: allow option for 'structured' draws, e.g. from exact discretization.
-        shocks_t = draw_shocks(block.shocks, n=n)
-
-        # this is cumbersome; probably can be solved deeper on the data structure level
-        # note similarity to Grid.from_dict() reconciliation logic.
-        states_template = states_t[next(iter(states_t.keys()))]
-        shocks_t = {
-            sym: utils.reconcile(states_template, shocks_t[sym]) for sym in shocks_t
-        }
-
-        controls_t = decision_function(states_t, shocks_t, parameters)
-
-        states_t_plus_1 = tf(states_t, shocks_t, controls_t, parameters)
-        states_t = states_t_plus_1
-
-    return states_t_plus_1
-
-
-def maliar_training_loop(
-    block,
-    loss_function,
-    states_0_n: Grid,
-    parameters,
-    shock_copies=2,
-    max_iterations=5,
-    tolerance=1e-6,
-    random_seed=None,
-    simulation_steps=1,
-):
-    """
-    block - a model definition
-    loss_function : callable((df, input_vector) -> loss vector
-    states_0_n : Grid a panel of starting states
-    parameters : dict : given parameters for the model
-
-    shock_copies: int : number of copies of shocks to include in the training set omega
-                        must match expected number of shock copies in the loss function
-                        TODO: make this better, less ad hoc
-
-    loss_function is the "empirical risk Xi^n" in MMW JME'21.
-
-    max_iterations: int
-        Number of times to perform the training loop, if there is no convergence.
-    tolerance: float
-        Convergence tolerance. Training stops when the L2 norm of parameter changes
-        is below this threshold.
-    simulation_steps : int
-        The number of time steps to simulate forward when determining the next omega set for training
-    """
-
-    def extract_parameters(network):
-        """Extract all parameters from the network into a flat tensor."""
-        params = []
-        for param in network.parameters():
-            params.append(param.data.view(-1))
-        return torch.cat(params) if params else torch.tensor([])
-
-    def compute_parameter_difference(params1, params2):
-        """Compute the L2 norm of the difference between two parameter vectors."""
-        if len(params1) != len(params2):
-            return float("inf")
-        return torch.norm(params1 - params2).item()
-
-    # Step 1. Initialize the algorithm:
-
-    # i). construct theoretical risk Xi(θ ) = Eω [ξ (ω; θ )] (lifetime reward, Euler/Bellmanequations);
-    # ii). deﬁne empirical risk Xi^n (θ ) = 1n ni=1 ξ (ωi ; θ );
-    loss_function  # This is provided as an argument.
-
-    # iii). deﬁne a topology of neural network ϕ (·, θ );
-    # iv). ﬁx initial vector of the coeﬃcients θ .
-
-    if random_seed is not None:
-        torch.manual_seed(random_seed)
-
-    bpn = ann.BlockPolicyNet(block, width=16)
-
-    states = states_0_n  # V) Create initial panel of agents/starting states.
-
-    # Step 2. Train the machine, i.e., ﬁnd θ that minimizes theempirical risk Xi^n (θ ):
-    iteration = 0
-    converged = False
-
-    while iteration < max_iterations and not converged:
-        # Store current parameters before training
-        prev_params = extract_parameters(bpn)
-
-        # i). simulate the model to produce data {ωi }ni=1 by using the decision rule ϕ (·, θ );
-        givens = generate_givens_from_states(states_0_n, block, shock_copies)
-
-        # ii). construct the gradient ∇ Xi^n (θ ) = 1n ni=1 ∇ ξ (ωi ; θ );
-        # iii). update the coeﬃcients θ_hat = θ − λk ∇ Xi^n (θ ) and go to step 2.i);
-        # TODO how many epochs? What Adam scale? Passing through variables
-        ann.train_block_policy_nn(bpn, givens, loss_function, epochs=250)
-
-        # Extract parameters after training
-        curr_params = extract_parameters(bpn)
-
-        # Check for convergence: || θ_hat − θ ||  < ε
-        param_diff = compute_parameter_difference(prev_params, curr_params)
-
-        if param_diff < tolerance:
-            converged = True
-            logging.info(
-                f"Converged after {iteration + 1} iterations. Parameter difference: {param_diff:.2e}"
-            )
-        else:
-            logging.info(
-                f"Iteration {iteration + 1}: Parameter difference: {param_diff:.2e}"
-            )
-
-        # i/iv). simulate the model to produce data {ωi }ni=1 by using the decision rule ϕ (·, θ );
-        next_states = simulate_forward(
-            states, block, bpn.get_decision_function(), parameters, simulation_steps
-        )
-
-        states = Grid.from_dict(next_states)
-        iteration += 1
-
-    if not converged:
-        logging.warning(
-            f"Training completed without convergence after {max_iterations} iterations."
-        )
-
-    # Step 3. Assess the accuracy of constructed approximation ϕ (·, θ ) on a new sample.
-    return bpn, states
-
-
-def estimate_bellman_residual(
-    block,
-    discount_factor,
-    value_network,
-    df,
-    states_t,
-    shocks,
-    parameters={},
-    agent=None,
-):
-    """
-    Computes the Bellman equation residual for given states and shocks.
-
-    The Bellman equation is: V(s) = max_c { u(s,c,ε) + β E_ε'[V(s')] }
-    This function computes: V(s) - [u(s,c,ε) + β V(s')]
-    where s' = f(s,c,ε) and V(s') is evaluated at a specific future shock realization ε'.
-
-    Parameters
-    ----------
-    block : model.DBlock
-        The model block containing dynamics, rewards, and shocks
-    discount_factor : float
-        The discount factor β
-    value_network : callable
-        A value function that takes state variables and returns value estimates
-    df : callable
-        Decision function that returns controls given states and shocks
-    states_t : dict
-        Current state variables
-    shocks : dict
-        Shock realizations for both periods:
-        - {shock_sym}_0: period t shocks (for immediate reward and transitions)
-        - {shock_sym}_1: period t+1 shocks (for continuation value evaluation)
-    parameters : dict, optional
-        Model parameters for calibration
-    agent : str, optional
-        Agent identifier for rewards
-
-    Returns
-    -------
-    torch.Tensor
-        Bellman equation residual
-    """
-    if callable(discount_factor):
-        raise Exception(
-            "Currently only numerical, not state-dependent, discount factors are supported."
-        )
-
-    # Get state variable names for transition
-    state_variables = list(states_t.keys())
-
-    # Get shock variable names
-    shock_vars = block.get_shocks()
-    shock_syms = list(shock_vars.keys())
-
-    # Extract period-specific shocks from the combined shocks object
-    shocks_t = {sym: shocks[f"{sym}_0"] for sym in shock_syms}
-    shocks_t_plus_1 = {sym: shocks[f"{sym}_1"] for sym in shock_syms}
-
-    # Get reward variables
-    reward_vars = [
-        sym for sym in block.reward if agent is None or block.reward[sym] == agent
-    ]
-    if len(reward_vars) == 0:
-        raise Exception("No reward variables found in block")
-    reward_sym = reward_vars[0]  # Assume single reward for now
-
-    # Get current value estimates (using period t shocks)
-    current_values = value_network(states_t, shocks_t, parameters)
-
-    # Get controls from decision function (using period t shocks)
-    controls_t = df(states_t, shocks_t, parameters)
-
-    # Create transition and reward functions
-    tf = create_transition_function(block, state_variables)
-    rf = create_reward_function(block, agent)
-
-    # Compute immediate reward (using period t shocks)
-    immediate_reward = rf(states_t, shocks_t, controls_t, parameters)[reward_sym]
-
-    # Compute next states (using period t shocks)
-    next_states = tf(states_t, shocks_t, controls_t, parameters)
-
-    # Compute continuation value using value network (using period t+1 shocks)
-    continuation_values = value_network(next_states, shocks_t_plus_1, parameters)
-
-    # Bellman equation: V(s) = u(s,c,ε) + β E_ε'[V(s')]
-    bellman_rhs = immediate_reward + discount_factor * continuation_values
-
-    # Return residual: V(s) - [u(s,c,ε) + β V(s')]
-    bellman_residual = current_values - bellman_rhs
-
-    return bellman_residual
-
-
-def get_bellman_equation_loss(
-    state_variables, block, discount_factor, value_network, parameters={}, agent=None
-):
-    """
-    Creates a Bellman equation loss function for the Maliar method.
-
-    The Bellman equation is: V(s) = max_c { u(s,c,ε) + β E_ε'[V(s')] }
-    where s' = f(s,c,ε) is the next state given current state s, control c, and shock ε,
-    and the expectation E_ε' is taken over future shock realizations ε'.
-
-    This follows the same pattern as get_estimated_discounted_lifetime_reward_loss
-    and is designed for use with the Maliar all-in-one approach.
-
-    This function expects the input grid to contain two independent shock realizations:
-    - {shock_sym}_0: shocks for period t (used for immediate reward and transitions)
-    - {shock_sym}_1: shocks for period t+1 (used for continuation value evaluation)
-
-    Parameters
-    ----------
-    state_variables : list of str
-        List of state variable names (endogenous state variables)
-    block : model.DBlock
-        The model block containing dynamics, rewards, and shocks
-    discount_factor : float
-        The discount factor β
-    value_network : callable
-        A value function that takes state variables and returns value estimates
-    parameters : dict, optional
-        Model parameters for calibration
-    agent : str, optional
-        Agent identifier for rewards
-
-    Returns
-    -------
-    callable
-        A loss function that takes (decision_function, input_grid) and returns
-        the Bellman equation residual loss
-    """
-    if callable(discount_factor):
-        raise Exception(
-            "Currently only numerical, not state-dependent, discount factors are supported."
-        )
-
-    # Get shock variables
-    shock_vars = block.get_shocks()
-    shock_syms = list(shock_vars.keys())
-
-    # Get control variables
-    control_vars = block.get_controls()
-    if len(control_vars) == 0:
-        raise Exception("No control variables found in block")
-
-    # Get reward variables
-    reward_vars = [
-        sym for sym in block.reward if agent is None or block.reward[sym] == agent
-    ]
-    if len(reward_vars) == 0:
-        raise Exception("No reward variables found in block")
-    reward_vars[0]  # Assume single reward for now
-
-    def bellman_equation_loss(df, input_grid: Grid):
-        """
-        Bellman equation loss function.
-
-        Parameters
-        ----------
-        df : callable
-            Decision function from policy network
-        input_grid : Grid
-            Grid containing current states and two independent shock realizations:
-            - {shock_sym}_0: period t shocks
-            - {shock_sym}_1: period t+1 shocks (independent of period t)
-
-        Returns
-        -------
-        torch.Tensor
-            Bellman equation residual loss (squared)
-        """
-        given_vals = input_grid.to_dict()
-
-        # Extract current states and both shock realizations
-        states_t = {sym: given_vals[sym] for sym in state_variables}
-        shocks = {f"{sym}_0": given_vals[f"{sym}_0"] for sym in shock_syms}
-        shocks.update({f"{sym}_1": given_vals[f"{sym}_1"] for sym in shock_syms})
-
-        # Use helper function to estimate Bellman residual with combined shock object
-        bellman_residual = estimate_bellman_residual(
-            block,
-            discount_factor,
-            value_network,
-            df,
-            states_t,
-            shocks,
-            parameters,
-            agent,
-        )
-
-        # Return squared residual as loss
-        return bellman_residual**2
-
-    return bellman_equation_loss
->>>>>>> 0b5298a6
+    return bellman_equation_loss