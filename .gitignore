# Byte-compiled / optimized / DLL files
__pycache__/
*.py[cod]
*$py.class

# C extensions
*.so

# Distribution / packaging
.Python
build/
develop-eggs/
dist/
downloads/
eggs/
.eggs/
lib/
lib64/
parts/
sdist/
var/
wheels/
share/python-wheels/
*.egg-info/
.installed.cfg
*.egg
MANIFEST

# PyInstaller
#  Usually these files are written by a python script from a template
#  before PyInstaller builds the exe, so as to inject date/other infos into it.
*.manifest
*.spec

# Installer logs
pip-log.txt
pip-delete-this-directory.txt

# Unit test / coverage reports
htmlcov/
.tox/
.nox/
.coverage
.coverage.*
.cache
nosetests.xml
coverage.xml
*.cover
*.py,cover
.hypothesis/
.pytest_cache/
cover/

# Translations
*.mo
*.pot

# Django stuff:
*.log
local_settings.py
db.sqlite3
db.sqlite3-journal

# Flask stuff:
instance/
.webassets-cache

# Scrapy stuff:
.scrapy

# Sphinx documentation
docs/_build/

# PyBuilder
.pybuilder/
target/

# Jupyter Notebook
.ipynb_checkpoints

# IPython
profile_default/
ipython_config.py

# pyenv
#   For a library or package, you might want to ignore these files since the code is
#   intended to run in multiple environments; otherwise, check them in:
# .python-version

# pipenv
#   According to pypa/pipenv#598, it is recommended to include Pipfile.lock in version control.
#   However, in case of collaboration, if having platform-specific dependencies or dependencies
#   having no cross-platform support, pipenv may install dependencies that don't work, or not
#   install all needed dependencies.
#Pipfile.lock

# PEP 582; used by e.g. github.com/David-OConnor/pyflow
__pypackages__/

# Celery stuff
celerybeat-schedule
celerybeat.pid

# SageMath parsed files
*.sage.py

# Environments
.env
.venv
env/
venv/
ENV/
env.bak/
venv.bak/

# Spyder project settings
.spyderproject
.spyproject

# Rope project settings
.ropeproject

# mkdocs documentation
/site

# mypy
.mypy_cache/
.dmypy.json
dmypy.json

# Pyre type checker
.pyre/

# pytype static type analyzer
.pytype/

# Cython debug symbols
cython_debug/

# setuptools_scm
src/*/_version.py


# ruff
.ruff_cache/

# OS specific stuff
.DS_Store
.DS_Store?
._*
.Spotlight-V100
.Trashes
ehthumbs.db
Thumbs.db

# Common editor files
*~
*.swp
<<<<<<< HEAD
uv.lock
=======

*.orig
>>>>>>> 21864466
<|MERGE_RESOLUTION|>--- conflicted
+++ resolved
@@ -156,9 +156,6 @@
 # Common editor files
 *~
 *.swp
-<<<<<<< HEAD
 uv.lock
-=======
 
-*.orig
->>>>>>> 21864466
+*.orig