--- conflicted
+++ resolved
@@ -35,13 +35,8 @@
 
         states_0_N = case_0["givens"]
 
-<<<<<<< HEAD
-        bpn = ann.BlockPolicyNet(bp, width=16)
-        ann.train_block_policy_nn(bpn, states_0_N, cl, epochs=250)
-=======
-        bpn = ann.BlockPolicyNet(case_0["block"], width=16)
+        bpn = ann.BlockPolicyNet(case_0["bp"], width=16)
         ann.train_block_nn(bpn, states_0_N, cl, epochs=250)
->>>>>>> b846a307
 
         c_ann = bpn.decision_function(states_0_N.to_dict(), {}, {})["c"]
 
