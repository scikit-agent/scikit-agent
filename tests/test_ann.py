--- conflicted
+++ resolved
@@ -52,13 +52,8 @@
 
         states_0_N = case_0["givens"]
 
-<<<<<<< HEAD
         bpn = ann.BlockPolicyNet(case_0["bp"], width=16)
-        ann.train_block_policy_nn(bpn, states_0_N, edlrl, epochs=250)
-=======
-        bpn = ann.BlockPolicyNet(case_0["block"], width=16)
         ann.train_block_nn(bpn, states_0_N, edlrl, epochs=250)
->>>>>>> b846a307
 
         c_ann = bpn.decision_function(states_0_N.to_dict(), {}, {})["c"]
 
@@ -77,13 +72,8 @@
 
         given_0_N = case_1["givens"][1]
 
-<<<<<<< HEAD
         bpn = ann.BlockPolicyNet(case_1["bp"], width=16)
-        ann.train_block_policy_nn(bpn, given_0_N, edlrl, epochs=500)
-=======
-        bpn = ann.BlockPolicyNet(case_1["block"], width=16)
         ann.train_block_nn(bpn, given_0_N, edlrl, epochs=500)
->>>>>>> b846a307
 
         c_ann = bpn.decision_function(
             # TODO -- make this from the Grid
@@ -112,13 +102,8 @@
 
         given_0_N = case_1["givens"][2]
 
-<<<<<<< HEAD
         bpn = ann.BlockPolicyNet(case_1["bp"], width=16)
-        ann.train_block_policy_nn(bpn, given_0_N, edlrl, epochs=500)
-=======
-        bpn = ann.BlockPolicyNet(case_1["block"], width=16)
         ann.train_block_nn(bpn, given_0_N, edlrl, epochs=500)
->>>>>>> b846a307
 
         c_ann = bpn.decision_function(
             {"a": given_0_N["a"]},
@@ -143,13 +128,8 @@
 
         given_0_N = case_2["givens"]
 
-<<<<<<< HEAD
         bpn = ann.BlockPolicyNet(case_2["bp"], width=8)
-        ann.train_block_policy_nn(bpn, given_0_N, edlrl, epochs=100)
-=======
-        bpn = ann.BlockPolicyNet(case_2["block"], width=8)
         ann.train_block_nn(bpn, given_0_N, edlrl, epochs=100)
->>>>>>> b846a307
 
         # optimal DR is c = 0 = E[theta]
 
@@ -171,13 +151,8 @@
 
         given_0_N = case_3["givens"][1]
 
-<<<<<<< HEAD
         bpn = ann.BlockPolicyNet(case_3["bp"], width=8)
-        ann.train_block_policy_nn(bpn, given_0_N, edlrl, epochs=300)
-=======
-        bpn = ann.BlockPolicyNet(case_3["block"], width=8)
         ann.train_block_nn(bpn, given_0_N, edlrl, epochs=300)
->>>>>>> b846a307
 
         c_ann = bpn.decision_function(
             {"a": given_0_N["a"]},
@@ -201,13 +176,8 @@
 
         given_0_N = case_3["givens"][2]
 
-<<<<<<< HEAD
         bpn = ann.BlockPolicyNet(case_3["bp"], width=8)
-        ann.train_block_policy_nn(bpn, given_0_N, edlrl, epochs=300)
-=======
-        bpn = ann.BlockPolicyNet(case_3["block"], width=8)
         ann.train_block_nn(bpn, given_0_N, edlrl, epochs=300)
->>>>>>> b846a307
 
         c_ann = bpn.decision_function(
             {"a": given_0_N["a"]},
@@ -231,13 +201,8 @@
 
         given_0_N = case_5["givens"]
 
-<<<<<<< HEAD
         bpn = ann.BlockPolicyNet(case_5["bp"], width=8)
-        ann.train_block_policy_nn(bpn, given_0_N, edlrl, epochs=300)
-=======
-        bpn = ann.BlockPolicyNet(case_5["block"], width=8)
         ann.train_block_nn(bpn, given_0_N, edlrl, epochs=300)
->>>>>>> b846a307
 
         c_ann = bpn.decision_function(
             {"a": given_0_N["a"]},
@@ -259,13 +224,8 @@
 
         given_0_N = case_6["givens"]
 
-<<<<<<< HEAD
         bpn = ann.BlockPolicyNet(case_6["bp"], width=8)
-        ann.train_block_policy_nn(bpn, given_0_N, edlrl, epochs=300)
-=======
-        bpn = ann.BlockPolicyNet(case_6["block"], width=8)
         ann.train_block_nn(bpn, given_0_N, edlrl, epochs=300)
->>>>>>> b846a307
 
         c_ann = bpn.decision_function(
             {"a": given_0_N["a"]},
@@ -287,13 +247,8 @@
 
         given_0_N = case_7["givens"]
 
-<<<<<<< HEAD
         bpn = ann.BlockPolicyNet(case_7["bp"], width=8)
-        ann.train_block_policy_nn(bpn, given_0_N, edlrl, epochs=300)
-=======
-        bpn = ann.BlockPolicyNet(case_7["block"], width=8)
         ann.train_block_nn(bpn, given_0_N, edlrl, epochs=300)
->>>>>>> b846a307
 
         c_ann = bpn.decision_function(
             {"a": given_0_N["a"]},
@@ -317,13 +272,8 @@
 
         given_0_N = case_8["givens"]
 
-<<<<<<< HEAD
         bpn = ann.BlockPolicyNet(case_8["bp"], width=8)
-        ann.train_block_policy_nn(bpn, given_0_N, edlrl, epochs=300)
-=======
-        bpn = ann.BlockPolicyNet(case_8["block"], width=8)
         ann.train_block_nn(bpn, given_0_N, edlrl, epochs=300)
->>>>>>> b846a307
 
         c_ann = bpn.decision_function(
             {"a": given_0_N["a"]},
@@ -345,13 +295,8 @@
 
         given_0_N = case_9["givens"]
 
-<<<<<<< HEAD
         bpn = ann.BlockPolicyNet(case_9["bp"], width=8)
-        ann.train_block_policy_nn(bpn, given_0_N, loss_fn, epochs=300)
-=======
-        bpn = ann.BlockPolicyNet(case_9["block"], width=8)
         ann.train_block_nn(bpn, given_0_N, loss_fn, epochs=300)
->>>>>>> b846a307
 
         c_ann = bpn.decision_function(
             {"a": given_0_N["a"]},
@@ -385,13 +330,9 @@
             }
         )
 
-<<<<<<< HEAD
         bpn = ann.BlockPolicyNet(pfbp, width=8)
-        ann.train_block_policy_nn(bpn, states_0_N, edlrl, epochs=100)
-=======
-        bpn = ann.BlockPolicyNet(pfblock, width=8)
         ann.train_block_nn(bpn, states_0_N, edlrl, epochs=100)
->>>>>>> b846a307
+
         ## This is just a smoke test.
 
 
@@ -602,79 +543,6 @@
         self.assertIsInstance(values, torch.Tensor)
         self.assertEqual(values.shape, (1,))
 
-<<<<<<< HEAD
-    def test_all_in_one_bellman_loss_integration(self):
-        """Test the complete all-in-one Bellman loss function integration."""
-        # This demonstrates the key objective: taking a DBlock and producing
-        # a loss function that represents the value function/Bellman equation form
-
-        # Step 1: Create networks
-        ann.BlockPolicyNet(self.test_bp, width=8)
-        value_net = ann.BlockValueNet(self.test_bp, width=8)
-
-        # Step 2: Create the all-in-one Bellman loss function from DBlock
-        # This is the key all-in-one function that takes a DBlock and produces a loss function
-        bellman_loss = loss.BellmanEquationLoss(
-            self.test_bp,  # Takes a DBlock - TRUE all-in-one!
-            self.discount_factor,
-            value_net.get_value_function(),  # Use the value network we created
-            self.parameters,
-        )
-        # This produces a loss function representing Bellman equation form
-
-        # Step 3: Test that the loss function can be created (core objective achieved)
-        self.assertTrue(callable(bellman_loss))
-
-        # Step 4: Test that this follows the same pattern as lifetime reward loss
-        lifetime_loss = loss.EstimatedDiscountedLifetimeRewardLoss(
-            self.test_bp,  # Also takes a DBlock
-            self.discount_factor,
-            1,  # big_t
-            self.parameters,
-        )
-        # Both functions: DBlock -> loss function (all-in-one approach)
-
-        self.assertTrue(callable(lifetime_loss))
-
-        # Both functions take a DBlock and produce loss functions - this is the key objective
-        # They represent different forms: lifetime reward vs Bellman equation
-
-    def test_joint_training_function_exists(self):
-        """Test that joint training function exists and is consistent."""
-        # Test that the joint training function exists
-        self.assertTrue(hasattr(ann, "train_block_value_and_policy_nn"))
-        self.assertTrue(callable(ann.train_block_value_and_policy_nn))
-
-        # The function follows the same pattern as individual training functions
-        # Signature: train_block_value_and_policy_nn(policy_net, value_net, inputs, policy_loss, value_loss, epochs)
-
-        # This enables value function iteration algorithms that need both policy and value updates
-
-    def test_joint_training_integration(self):
-        """Test joint training integration with Bellman loss functions."""
-        # This demonstrates how to use the joint training function with Bellman losses
-
-        # Step 1: Create networks
-        ann.BlockPolicyNet(self.test_bp, width=8)
-        value_net = ann.BlockValueNet(self.test_bp, width=8)
-
-        # Step 2: Create Bellman loss function
-        loss.BellmanEquationLoss(
-            self.test_bp,
-            self.discount_factor,
-            value_net.get_value_function(),
-            self.parameters,
-        )
-
-        # Step 3: Test that joint training can be used with the loss function
-        # (Just verify the interface exists - actual training would require careful setup)
-        self.assertTrue(callable(ann.train_block_value_and_policy_nn))
-
-        # The pattern is: create networks, create loss functions, then train jointly
-        # train_block_value_and_policy_nn(policy_net, value_net, inputs, policy_loss, value_loss, epochs)
-
-=======
->>>>>>> b846a307
     def test_value_function_case_scenarios(self):
         """Test value function training with the same case scenarios used for policy testing."""
         # Test value function training with case_0 scenario
@@ -842,12 +710,7 @@
         """Test comprehensive joint training that mirrors policy training patterns."""
 
         # Create networks
-<<<<<<< HEAD
-        policy_net = ann.BlockPolicyNet(self.test_bp, width=8)
-        value_net = ann.BlockValueNet(self.test_bp, width=8)
-=======
-        policy_value_net = ann.BlockPolicyValueNet(case_1["block"])
->>>>>>> b846a307
+        policy_value_net = ann.BlockPolicyValueNet(case_1["bp"])
 
         drs, vf = policy_value_net.get_policy_and_value_functions(10)
 
