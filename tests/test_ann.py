<<<<<<< HEAD
from conftest import case_0, case_1, case_2, case_3, case_5, case_6, case_7, case_8
=======
from conftest import case_0, case_1, case_2, case_3, case_9
import numpy as np
import os
>>>>>>> 2f51010b
import skagent.algos.maliar as maliar
import skagent.ann as ann
import skagent.grid as grid
import skagent.model as model
import skagent.models.perfect_foresight as pfm
import torch
import unittest
from skagent.distributions import Normal

# Deterministic test seed - change this single value to modify all seeding
# Using same seed as test_maliar.py for consistency across test suite
TEST_SEED = 10077693

# Device selection (but no global state modification at import time)
device = torch.device("cuda" if torch.cuda.is_available() else "cpu")


class test_ann_lr(unittest.TestCase):
    def setUp(self):
        # Set deterministic state for each test (avoid global state interference in parallel runs)
        torch.manual_seed(TEST_SEED)
        np.random.seed(TEST_SEED)
        # Ensure PyTorch uses deterministic algorithms when possible
        torch.use_deterministic_algorithms(True, warn_only=True)
        # Set CUDA deterministic behavior for reproducible tests
        os.environ["CUBLAS_WORKSPACE_CONFIG"] = ":4096:8"

    def test_case_0(self):
        edlrl = maliar.get_estimated_discounted_lifetime_reward_loss(
            ["a"],
            case_0["block"],
            0.9,
            1,
            parameters=case_0["calibration"],
        )

        states_0_N = case_0["givens"]

        bpn = ann.BlockPolicyNet(case_0["block"], width=16)
        ann.train_block_policy_nn(bpn, states_0_N, edlrl, epochs=250)

        c_ann = bpn.decision_function(states_0_N.to_dict(), {}, {})["c"]

        # Is this result stochastic? How are the network weights being initialized?
        self.assertTrue(
            torch.allclose(c_ann, torch.zeros(c_ann.shape).to(device), atol=0.0015)
        )

    def test_case_1(self):
        edlrl = maliar.get_estimated_discounted_lifetime_reward_loss(
            ["a"],
            case_1["block"],
            0.9,
            1,
            parameters=case_1["calibration"],
        )

        given_0_N = case_1["givens"][1]

        bpn = ann.BlockPolicyNet(case_1["block"], width=16)
        ann.train_block_policy_nn(bpn, given_0_N, edlrl, epochs=600)

        c_ann = bpn.decision_function(
            # TODO -- make this from the Grid
            {"a": given_0_N["a"]},
            {"theta": given_0_N["theta_0"]},
            {},
        )["c"]

        errors = c_ann.flatten() - given_0_N.to_dict()["theta_0"]

        # Is this result stochastic? How are the network weights being initialized?
        self.assertTrue(
            torch.allclose(errors, torch.zeros(errors.shape).to(device), atol=0.015)
        )

    def test_case_1_2(self):
        """
        Running case 1 with big_t == 2
        """
        edlrl = maliar.get_estimated_discounted_lifetime_reward_loss(
            ["a"],
            case_1["block"],
            0.9,
            2,
            parameters=case_1["calibration"],
        )

        given_0_N = case_1["givens"][2]

        bpn = ann.BlockPolicyNet(case_1["block"], width=16)
        ann.train_block_policy_nn(bpn, given_0_N, edlrl, epochs=300)

        c_ann = bpn.decision_function(
            {"a": given_0_N["a"]},
            {"theta": given_0_N["theta_0"]},
            {},
        )["c"]

        errors = c_ann.flatten() - given_0_N["theta_0"]

        # Is this result stochastic? How are the network weights being initialized?
        self.assertTrue(
            torch.allclose(errors, torch.zeros(errors.shape).to(device), atol=0.03)
        )

    def test_case_2(self):
        edlrl = maliar.get_estimated_discounted_lifetime_reward_loss(
            ["a"],
            case_2["block"],
            0.9,
            1,
            parameters=case_2["calibration"],
        )

        given_0_N = case_2["givens"]

        bpn = ann.BlockPolicyNet(case_2["block"], width=8)
        ann.train_block_policy_nn(bpn, given_0_N, edlrl, epochs=100)

        # optimal DR is c = 0 = E[theta]

        # Just a smoke test. Since the information set to the control
        # actually gives no information, training isn't effective...

    def test_case_3(self):
        # Construct shocks with deterministic RNG for reproducible test
        case_3["block"].construct_shocks(
            case_3["calibration"], rng=np.random.default_rng(TEST_SEED)
        )

        edlrl = maliar.get_estimated_discounted_lifetime_reward_loss(
            ["a"],
            case_3["block"],
            0.9,
            1,
            parameters=case_3["calibration"],
        )

        given_0_N = case_3["givens"][1]

        bpn = ann.BlockPolicyNet(case_3["block"], width=8)
        ann.train_block_policy_nn(bpn, given_0_N, edlrl, epochs=300)

        c_ann = bpn.decision_function(
            {"a": given_0_N["a"]},
            {
                "theta": given_0_N["theta_0"],
                "psi": given_0_N["psi_0"],
            },
            {},
        )["c"]
        given_m = given_0_N["a"] + given_0_N["theta_0"]

        self.assertTrue(torch.allclose(c_ann.flatten(), given_m.flatten(), atol=0.03))

    def test_case_3_2(self):
        edlrl = maliar.get_estimated_discounted_lifetime_reward_loss(
            ["a"],
            case_3["block"],
            0.9,
            2,
            parameters=case_3["calibration"],
        )

        given_0_N = case_3["givens"][2]

        bpn = ann.BlockPolicyNet(case_3["block"], width=8)
        ann.train_block_policy_nn(bpn, given_0_N, edlrl, epochs=300)

        c_ann = bpn.decision_function(
            {"a": given_0_N["a"]},
            {
                "theta": given_0_N["theta_0"],
                "psi": given_0_N["psi_0"],
            },
            {},
        )["c"]
        given_m = given_0_N["a"] + given_0_N["theta_0"]

        self.assertTrue(torch.allclose(c_ann.flatten(), given_m.flatten(), atol=0.04))

<<<<<<< HEAD
    def test_case_5_double_bounded_upper_binds(self):
        edlrl = maliar.get_estimated_discounted_lifetime_reward_loss(
            ["a"],
            case_5["block"],
            0.9,
            1,
            parameters=case_5["calibration"],
        )

        given_0_N = case_5["givens"]

        bpn = ann.BlockPolicyNet(case_5["block"], width=8)
        ann.train_block_policy_nn(bpn, given_0_N, edlrl, epochs=300)

        c_ann = bpn.decision_function(
            {"a": given_0_N["a"]},
            {"theta": given_0_N["theta_0"]},
            {},
        )["c"]

        self.assertTrue(
            torch.allclose(c_ann.flatten(), given_0_N["a"].flatten(), atol=0.03)
        )

    def test_case_6_double_bounded_lower_binds(self):
        edlrl = maliar.get_estimated_discounted_lifetime_reward_loss(
            ["a"],
            case_6["block"],
            0.9,
            1,
            parameters=case_6["calibration"],
        )

        given_0_N = case_6["givens"]

        bpn = ann.BlockPolicyNet(case_6["block"], width=8)
        ann.train_block_policy_nn(bpn, given_0_N, edlrl, epochs=300)

        c_ann = bpn.decision_function(
            {"a": given_0_N["a"]},
            {"theta": given_0_N["theta_0"]},
            {},
        )["c"]

        self.assertTrue(
            torch.allclose(c_ann.flatten(), given_0_N["a"].flatten(), atol=0.03)
        )

    def test_case_7_only_lower_bound(self):
        edlrl = maliar.get_estimated_discounted_lifetime_reward_loss(
            ["a"],
            case_7["block"],
            0.9,
            1,
            parameters=case_7["calibration"],
        )

        given_0_N = case_7["givens"]

        bpn = ann.BlockPolicyNet(case_7["block"], width=8)
        ann.train_block_policy_nn(bpn, given_0_N, edlrl, epochs=300)

        c_ann = bpn.decision_function(
            {"a": given_0_N["a"]},
            {"theta": given_0_N["theta_0"]},
=======
    def test_case_9_empty_information_set(self):
        loss_fn = maliar.get_estimated_discounted_lifetime_reward_loss(
            ["a"],
            case_9["block"],
            0.9,
            2,
            parameters=case_9["calibration"],
        )

        given_0_N = case_9["givens"]

        bpn = ann.BlockPolicyNet(case_9["block"], width=8)
        ann.train_block_policy_nn(bpn, given_0_N, loss_fn, epochs=300)

        c_ann = bpn.decision_function(
            {"a": given_0_N["a"]},
            {},
>>>>>>> 2f51010b
            {},
        )["c"]

        self.assertTrue(
            torch.allclose(
<<<<<<< HEAD
                c_ann.flatten(), torch.zeros(c_ann.shape).to(device) + 1, atol=0.03
            )
        )

    def test_case_8_only_upper_bound(self):
        edlrl = maliar.get_estimated_discounted_lifetime_reward_loss(
            ["a"],
            case_8["block"],
            0.9,
            1,
            parameters=case_8["calibration"],
        )

        given_0_N = case_8["givens"]

        bpn = ann.BlockPolicyNet(case_8["block"], width=8)
        ann.train_block_policy_nn(bpn, given_0_N, edlrl, epochs=300)

        c_ann = bpn.decision_function(
            {"a": given_0_N["a"]},
            {"theta": given_0_N["theta_0"]},
            {},
        )["c"]

        self.assertTrue(
            torch.allclose(c_ann.flatten(), given_0_N["a"].flatten(), atol=0.03)
        )

=======
                c_ann.flatten(), torch.full_like(c_ann.flatten(), 3.0), atol=0.04
            )
        )

>>>>>>> 2f51010b
    def test_lifetime_reward_perfect_foresight(self):
        ### Model data

        pfblock = pfm.block_no_shock
        state_variables = ["a", "p"]

        ### Loss function
        edlrl = maliar.get_estimated_discounted_lifetime_reward_loss(
            state_variables, pfblock, 0.9, 1, parameters=pfm.calibration
        )

        ### Setting up the training

        states_0_N = grid.Grid.from_config(
            {
                "a": {"min": 0, "max": 3, "count": 5},
                "p": {"min": 0, "max": 1, "count": 4},
            }
        )

        bpn = ann.BlockPolicyNet(pfblock, width=8)
        ann.train_block_policy_nn(bpn, states_0_N, edlrl, epochs=100)
        ## This is just a smoke test.


class test_ann_value_functions(unittest.TestCase):
    """Test the new value function capabilities in ann.py"""

    def setUp(self):
        """Set up a simple test block for value function testing."""
        # Set deterministic state for each test (avoid global state interference in parallel runs)
        torch.manual_seed(TEST_SEED)
        np.random.seed(TEST_SEED)
        # Ensure PyTorch uses deterministic algorithms when possible
        torch.use_deterministic_algorithms(True, warn_only=True)
        # Set CUDA deterministic behavior for reproducible tests
        os.environ["CUBLAS_WORKSPACE_CONFIG"] = ":4096:8"

        import skagent.model as model
        from skagent.distributions import Normal

        # Create a simple consumption-savings model
        self.test_block = model.DBlock(
            name="test_value_functions",
            shocks={"income": Normal(mu=1.0, sigma=0.1)},
            dynamics={
                "consumption": model.Control(iset=["wealth"], agent="consumer"),
                "wealth": lambda wealth, income, consumption: wealth
                + income
                - consumption,
                "utility": lambda consumption: torch.log(consumption + 1e-8)
                if hasattr(consumption, "device")
                else torch.log(torch.tensor(consumption) + 1e-8),
            },
            reward={"utility": "consumer"},
        )
        self.test_block.construct_shocks({}, rng=np.random.default_rng(TEST_SEED))

        self.state_variables = ["wealth"]
        self.discount_factor = 0.95
        self.parameters = {}

        # Create test grid with two independent shock realizations for Bellman tests
        self.test_grid = grid.Grid.from_dict(
            {
                "wealth": torch.linspace(1.0, 5.0, 10),
                "income_0": torch.ones(10),  # Period t shocks
                "income_1": torch.ones(10) * 1.1,  # Period t+1 shocks (independent)
            }
        )

    def test_block_value_net_creation(self):
        """Test that BlockValueNet can be created and used."""
        # Create value network
        value_net = ann.BlockValueNet(self.test_block, width=16)

        # Test that it correctly identifies state variables
        self.assertIn("wealth", value_net.state_variables)
        self.assertNotIn("consumption", value_net.state_variables)  # Control
        self.assertNotIn("utility", value_net.state_variables)  # Reward
        self.assertNotIn("income", value_net.state_variables)  # Shock

        # Test value function computation (same interface as policy function)
        states_t = {"wealth": torch.tensor([1.0, 2.0, 3.0])}
        shocks_t = {"income": torch.tensor([1.0, 1.0, 1.0])}
        values = value_net.value_function(states_t, shocks_t, {})

        self.assertIsInstance(values, torch.Tensor)
        self.assertEqual(values.shape, (3,))

        # Test get_value_function method
        vf = value_net.get_value_function()
        values2 = vf(states_t, shocks_t, {})
        self.assertTrue(torch.allclose(values, values2))

    def test_bellman_equation_loss_creation(self):
        """Test that Bellman equation loss functions can be created."""
        # Create value network
        value_net = ann.BlockValueNet(self.test_block, width=16)

        # Create Bellman loss function - this is the key all-in-one loss function
        bellman_loss = maliar.get_bellman_equation_loss(
            self.state_variables,
            self.test_block,
            self.discount_factor,
            value_net.get_value_function(),
            self.parameters,
        )

        # Create a simple decision function
        def simple_decision_function(states_t, shocks_t, parameters):
            wealth = states_t["wealth"]
            consumption = 0.3 * wealth
            return {"consumption": consumption}

        # Test that the loss function works
        losses = bellman_loss(simple_decision_function, self.test_grid)

        self.assertIsInstance(losses, torch.Tensor)
        self.assertEqual(losses.shape, (10,))  # Per-sample losses
        self.assertTrue(torch.all(losses >= 0))  # Squared residuals

    def test_train_block_value_nn(self):
        """Test that value networks can be trained."""
        # Create value network
        value_net = ann.BlockValueNet(self.test_block, width=8)

        # Create a simple value loss function for testing
        def simple_value_loss(vf, input_grid):
            given_vals = input_grid.to_dict()
            states_t = {"wealth": given_vals["wealth"]}
            shocks_t = {
                "income": given_vals.get(
                    "income", torch.zeros_like(given_vals["wealth"])
                )
            }
            values = vf(states_t, shocks_t, {})
            target_values = 2.0 * given_vals["wealth"]  # Linear target
            return (values - target_values) ** 2

        # Test training (just a few epochs)
        trained_net = ann.train_block_value_nn(
            value_net, self.test_grid, simple_value_loss, epochs=5
        )

        # Check that we get the network back
        self.assertIs(trained_net, value_net)

        # Check that network can still make predictions
        test_states = {"wealth": torch.tensor([2.0])}
        test_shocks = {"income": torch.tensor([1.0])}
        values = trained_net.value_function(test_states, test_shocks, {})
        self.assertIsInstance(values, torch.Tensor)
        self.assertEqual(values.shape, (1,))

    def test_all_in_one_bellman_loss_integration(self):
        """Test the complete all-in-one Bellman loss function integration."""
        # This demonstrates the key objective: taking a DBlock and producing
        # a loss function that represents the value function/Bellman equation form

        # Step 1: Create networks
        ann.BlockPolicyNet(self.test_block, width=8)
        value_net = ann.BlockValueNet(self.test_block, width=8)

        # Step 2: Create the all-in-one Bellman loss function from DBlock
        # This is the key all-in-one function that takes a DBlock and produces a loss function
        bellman_loss = maliar.get_bellman_equation_loss(
            self.state_variables,
            self.test_block,  # Takes a DBlock - TRUE all-in-one!
            self.discount_factor,
            value_net.get_value_function(),  # Use the value network we created
            self.parameters,
        )
        # This produces a loss function representing Bellman equation form

        # Step 3: Test that the loss function can be created (core objective achieved)
        self.assertTrue(callable(bellman_loss))

        # Step 4: Test that this follows the same pattern as lifetime reward loss
        lifetime_loss = maliar.get_estimated_discounted_lifetime_reward_loss(
            self.state_variables,
            self.test_block,  # Also takes a DBlock
            self.discount_factor,
            1,  # big_t
            self.parameters,
        )
        # Both functions: DBlock -> loss function (all-in-one approach)

        self.assertTrue(callable(lifetime_loss))

        # Both functions take a DBlock and produce loss functions - this is the key objective
        # They represent different forms: lifetime reward vs Bellman equation

    def test_joint_training_function_exists(self):
        """Test that joint training function exists and is consistent."""
        # Test that the joint training function exists
        self.assertTrue(hasattr(ann, "train_block_value_and_policy_nn"))
        self.assertTrue(callable(ann.train_block_value_and_policy_nn))

        # The function follows the same pattern as individual training functions
        # Signature: train_block_value_and_policy_nn(policy_net, value_net, inputs, policy_loss, value_loss, epochs)

        # This enables value function iteration algorithms that need both policy and value updates

    def test_joint_training_integration(self):
        """Test joint training integration with Bellman loss functions."""
        # This demonstrates how to use the joint training function with Bellman losses

        # Step 1: Create networks
        ann.BlockPolicyNet(self.test_block, width=8)
        value_net = ann.BlockValueNet(self.test_block, width=8)

        # Step 2: Create Bellman loss function
        maliar.get_bellman_equation_loss(
            self.state_variables,
            self.test_block,
            self.discount_factor,
            value_net.get_value_function(),
            self.parameters,
        )

        # Step 3: Test that joint training can be used with the loss function
        # (Just verify the interface exists - actual training would require careful setup)
        self.assertTrue(callable(ann.train_block_value_and_policy_nn))

        # The pattern is: create networks, create loss functions, then train jointly
        # train_block_value_and_policy_nn(policy_net, value_net, inputs, policy_loss, value_loss, epochs)

    def test_value_function_case_scenarios(self):
        """Test value function training with the same case scenarios used for policy testing."""
        # Test value function training with case_0 scenario
        from conftest import case_0

        # Create value network for case_0
        value_net = ann.BlockValueNet(case_0["block"], width=16)

        # Create a simple value loss function that targets zero (like the policy tests)
        def zero_target_value_loss(vf, input_grid):
            given_vals = input_grid.to_dict()
            # Use the first state variable found by the value network
            state_var = value_net.state_variables[0]
            states_t = {state_var: given_vals[state_var]}
            shocks_t = {}  # No shocks for this simple test
            values = vf(states_t, shocks_t, {})
            target_values = torch.zeros_like(values)  # Target zero like policy tests
            return (values - target_values) ** 2

        # Test training (short epochs for testing)
        trained_value_net = ann.train_block_value_nn(
            value_net, case_0["givens"], zero_target_value_loss, epochs=10
        )

        # Verify training completed
        self.assertIs(trained_value_net, value_net)

    def test_value_function_with_shocks(self):
        """Test value function training with shock scenarios (like case_1)."""
        from conftest import case_1

        # Create value network for case_1
        value_net = ann.BlockValueNet(case_1["block"], width=16)

        # Create a value loss function that incorporates shock information
        def shock_aware_value_loss(vf, input_grid):
            given_vals = input_grid.to_dict()
            states_t = {"a": given_vals["a"]}
            # Map theta_0 (from grid) to theta (expected by information set)
            shocks_t = {"theta": given_vals["theta_0"]}
            values = vf(states_t, shocks_t, {})
            # Target based on shock information (similar to policy test pattern)
            target_values = given_vals.get("theta_0", torch.zeros_like(given_vals["a"]))
            return (values - target_values) ** 2

        # Test training with shock-aware grid
        given_0_N = case_1["givens"][1]
        trained_value_net = ann.train_block_value_nn(
            value_net, given_0_N, shock_aware_value_loss, epochs=50
        )

        # Verify training completed and network can make predictions
        self.assertIs(trained_value_net, value_net)
        test_states = {"a": given_0_N["a"]}
        test_shocks = {"theta": given_0_N["theta_0"]}
        test_values = trained_value_net.value_function(test_states, test_shocks, {})
        self.assertIsInstance(test_values, torch.Tensor)

    def test_value_function_convergence_accuracy(self):
        """Test value function convergence accuracy (similar to policy convergence tests)."""
        # Create a simple test case where we know the correct value function
        test_block = model.DBlock(
            name="convergence_test",
            shocks={"income": Normal(mu=0.0, sigma=0.1)},
            dynamics={
                "wealth": lambda wealth, income, consumption: wealth
                + income
                - consumption,
                "consumption": model.Control(iset=["wealth"], agent="consumer"),
                "utility": lambda consumption: torch.log(consumption + 1e-8),
            },
            reward={"utility": "consumer"},
        )
        test_block.construct_shocks({}, rng=np.random.default_rng(TEST_SEED))

        # Create value network
        value_net = ann.BlockValueNet(test_block, width=32)

        # Create a loss function that targets a known linear value function
        def linear_target_loss(vf, input_grid):
            given_vals = input_grid.to_dict()
            states_t = {"wealth": given_vals["wealth"]}
            shocks_t = {
                "income": given_vals.get(
                    "income", torch.zeros_like(given_vals["wealth"])
                )
            }
            values = vf(states_t, shocks_t, {})
            # Target a simple linear value function: V(w) = 2*w
            target_values = 2.0 * given_vals["wealth"]
            return (values - target_values) ** 2

        # Create test grid
        test_grid = grid.Grid.from_dict(
            {"wealth": torch.linspace(1.0, 10.0, 20), "income": torch.zeros(20)}
        )

        # Train with more epochs for convergence
        trained_net = ann.train_block_value_nn(
            value_net, test_grid, linear_target_loss, epochs=200
        )

        # Test convergence accuracy
        test_states = {"wealth": torch.tensor([5.0])}
        predicted_value = trained_net.value_function(
            test_states, {"income": torch.tensor([0.0])}, {}
        )
        target_value = 2.0 * test_states["wealth"]

        # Should converge reasonably close (similar tolerance to policy tests)
        self.assertTrue(torch.allclose(predicted_value, target_value, atol=0.5))

    def test_value_function_perfect_foresight(self):
        """Test value function with perfect foresight model (mirrors policy test)."""
        import skagent.models.perfect_foresight as pfm

        # Create value network for perfect foresight model
        value_net = ann.BlockValueNet(pfm.block_no_shock, width=16)

        # Check what state variables the value network actually found
        print(
            f"Perfect foresight value network state variables: {value_net.state_variables}"
        )

        # This is a smoke test like the policy version - just verify the network can be created
        # and can make predictions
        self.assertIsInstance(value_net, ann.BlockValueNet)
        self.assertTrue(len(value_net.state_variables) > 0)

        # Test that the value function method exists and can be called
        vf = value_net.get_value_function()
        self.assertTrue(callable(vf))

        # Test with a simple state input (just verify no crashes)

        test_state_vals = {
            var: torch.tensor([1.0]) for var in value_net.state_variables
        }
        test_values = value_net.value_function(test_state_vals, {}, {})
        self.assertIsInstance(test_values, torch.Tensor)
        self.assertEqual(test_values.shape, (1,))

        # The main point is that BlockValueNet works with perfect foresight models
        # This mirrors the policy test pattern of basic smoke testing

    def test_joint_training_comprehensive(self):
        """Test comprehensive joint training that mirrors policy training patterns."""
        # Test that joint training function exists and has correct signature
        self.assertTrue(hasattr(ann, "train_block_value_and_policy_nn"))
        self.assertTrue(callable(ann.train_block_value_and_policy_nn))

        # Create networks
        policy_net = ann.BlockPolicyNet(self.test_block, width=8)
        value_net = ann.BlockValueNet(self.test_block, width=8)

        # Test that networks can make predictions before training
        policy_decisions = policy_net.decision_function(
            {"wealth": torch.tensor([2.0])}, {"income": torch.tensor([1.0])}, {}
        )
        self.assertIn("consumption", policy_decisions)
        self.assertIsInstance(policy_decisions["consumption"], torch.Tensor)

        # Test value network predictions
        test_states = {"wealth": torch.tensor([2.0])}
        value_estimates = value_net.value_function(
            test_states, {"income": torch.tensor([1.0])}, {}
        )
        self.assertIsInstance(value_estimates, torch.Tensor)
        self.assertEqual(value_estimates.shape, (1,))

        # This demonstrates that the joint training infrastructure exists
        # The actual training is tested in the individual components<|MERGE_RESOLUTION|>--- conflicted
+++ resolved
@@ -1,10 +1,16 @@
-<<<<<<< HEAD
-from conftest import case_0, case_1, case_2, case_3, case_5, case_6, case_7, case_8
-=======
-from conftest import case_0, case_1, case_2, case_3, case_9
+from conftest import (
+    case_0,
+    case_1,
+    case_2,
+    case_3,
+    case_5,
+    case_6,
+    case_7,
+    case_8,
+    case_9,
+)
 import numpy as np
 import os
->>>>>>> 2f51010b
 import skagent.algos.maliar as maliar
 import skagent.ann as ann
 import skagent.grid as grid
@@ -20,6 +26,7 @@
 
 # Device selection (but no global state modification at import time)
 device = torch.device("cuda" if torch.cuda.is_available() else "cpu")
+print(torch.cuda.is_available())
 
 
 class test_ann_lr(unittest.TestCase):
@@ -187,7 +194,6 @@
 
         self.assertTrue(torch.allclose(c_ann.flatten(), given_m.flatten(), atol=0.04))
 
-<<<<<<< HEAD
     def test_case_5_double_bounded_upper_binds(self):
         edlrl = maliar.get_estimated_discounted_lifetime_reward_loss(
             ["a"],
@@ -253,7 +259,39 @@
         c_ann = bpn.decision_function(
             {"a": given_0_N["a"]},
             {"theta": given_0_N["theta_0"]},
-=======
+            {},
+        )["c"]
+
+        self.assertTrue(
+            torch.allclose(
+                c_ann.flatten(), torch.zeros(c_ann.shape).to(device) + 1, atol=0.03
+            )
+        )
+
+    def test_case_8_only_upper_bound(self):
+        edlrl = maliar.get_estimated_discounted_lifetime_reward_loss(
+            ["a"],
+            case_8["block"],
+            0.9,
+            1,
+            parameters=case_8["calibration"],
+        )
+
+        given_0_N = case_8["givens"]
+
+        bpn = ann.BlockPolicyNet(case_8["block"], width=8)
+        ann.train_block_policy_nn(bpn, given_0_N, edlrl, epochs=300)
+
+        c_ann = bpn.decision_function(
+            {"a": given_0_N["a"]},
+            {"theta": given_0_N["theta_0"]},
+            {},
+        )["c"]
+
+        self.assertTrue(
+            torch.allclose(c_ann.flatten(), given_0_N["a"].flatten(), atol=0.03)
+        )
+
     def test_case_9_empty_information_set(self):
         loss_fn = maliar.get_estimated_discounted_lifetime_reward_loss(
             ["a"],
@@ -271,47 +309,15 @@
         c_ann = bpn.decision_function(
             {"a": given_0_N["a"]},
             {},
->>>>>>> 2f51010b
             {},
         )["c"]
 
         self.assertTrue(
             torch.allclose(
-<<<<<<< HEAD
-                c_ann.flatten(), torch.zeros(c_ann.shape).to(device) + 1, atol=0.03
-            )
-        )
-
-    def test_case_8_only_upper_bound(self):
-        edlrl = maliar.get_estimated_discounted_lifetime_reward_loss(
-            ["a"],
-            case_8["block"],
-            0.9,
-            1,
-            parameters=case_8["calibration"],
-        )
-
-        given_0_N = case_8["givens"]
-
-        bpn = ann.BlockPolicyNet(case_8["block"], width=8)
-        ann.train_block_policy_nn(bpn, given_0_N, edlrl, epochs=300)
-
-        c_ann = bpn.decision_function(
-            {"a": given_0_N["a"]},
-            {"theta": given_0_N["theta_0"]},
-            {},
-        )["c"]
-
-        self.assertTrue(
-            torch.allclose(c_ann.flatten(), given_0_N["a"].flatten(), atol=0.03)
-        )
-
-=======
                 c_ann.flatten(), torch.full_like(c_ann.flatten(), 3.0), atol=0.04
             )
         )
 
->>>>>>> 2f51010b
     def test_lifetime_reward_perfect_foresight(self):
         ### Model data
 
