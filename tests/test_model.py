--- conflicted
+++ resolved
@@ -223,7 +223,37 @@
         expected_blocks = [self.test_block_B, self.test_block_C, self.test_block_D]
         self.assertEqual(result, expected_blocks)
 
-<<<<<<< HEAD
+    def test_arrival_states(self):
+        """Test that get_arrival_states() works on RBlock."""
+        # Create an RBlock with test blocks that have dynamics
+        r_block = model.RBlock(blocks=[self.test_block_B, self.test_block_D])
+
+        # test_block_B has dynamics: {"pi": lambda a, Rfree: (Rfree - 1) * a}
+        # test_block_D has dynamics: {"z": Control(["y"], agent="foo-agent")}
+        # So the arrival states should include 'a', 'Rfree', and 'y'
+
+        arrival_states = r_block.get_arrival_states()
+
+        # Verify that arrival states include dependencies from dynamics
+        self.assertIn("a", arrival_states)  # from test_block_B dynamics
+        self.assertIn("Rfree", arrival_states)  # from test_block_B dynamics
+        self.assertIn("y", arrival_states)  # from test_block_D dynamics
+
+        # Verify that dynamic variables themselves are not in arrival states
+        self.assertFalse("pi" in arrival_states)  # pi is a dynamic variable
+        self.assertFalse("z" in arrival_states)  # z is a dynamic variable
+
+        # Verify that shocks are not in arrival states
+        self.assertFalse("SB" in arrival_states)  # SB is a shock in test_block_B
+        self.assertFalse("SD" in arrival_states)  # SD is a shock in test_block_D
+
+        # Test with calibration to filter out parameters
+        calibration = {"Rfree"}
+        arrival_states_with_cal = r_block.get_arrival_states(calibration=calibration)
+
+        # Rfree should now be excluded as it's a calibration parameter
+        self.assertFalse("Rfree" in arrival_states_with_cal)
+
 
 class test_display_formula(unittest.TestCase):
     """Test formula generation functionality."""
@@ -248,38 +278,4 @@
 
         self.assertIn("ctrl", formulas)
         self.assertIn("Control", formulas["ctrl"])
-        self.assertIn("x", formulas["ctrl"])
-=======
-    def test_arrival_states(self):
-        """Test that get_arrival_states() works on RBlock."""
-        # Create an RBlock with test blocks that have dynamics
-        r_block = model.RBlock(
-            blocks=[self.test_block_B, self.test_block_D]
-        )
-        
-        # test_block_B has dynamics: {"pi": lambda a, Rfree: (Rfree - 1) * a}
-        # test_block_D has dynamics: {"z": Control(["y"], agent="foo-agent")}
-        # So the arrival states should include 'a', 'Rfree', and 'y'
-        
-        arrival_states = r_block.get_arrival_states()
-        
-        # Verify that arrival states include dependencies from dynamics
-        self.assertIn("a", arrival_states)  # from test_block_B dynamics
-        self.assertIn("Rfree", arrival_states)  # from test_block_B dynamics
-        self.assertIn("y", arrival_states)  # from test_block_D dynamics
-        
-        # Verify that dynamic variables themselves are not in arrival states
-        self.assertFalse("pi" in arrival_states)  # pi is a dynamic variable
-        self.assertFalse("z" in arrival_states)  # z is a dynamic variable
-        
-        # Verify that shocks are not in arrival states
-        self.assertFalse("SB" in arrival_states)  # SB is a shock in test_block_B
-        self.assertFalse("SD" in arrival_states)  # SD is a shock in test_block_D
-        
-        # Test with calibration to filter out parameters
-        calibration = {"Rfree"}
-        arrival_states_with_cal = r_block.get_arrival_states(calibration=calibration)
-        
-        # Rfree should now be excluded as it's a calibration parameter
-        self.assertFalse("Rfree" in arrival_states_with_cal)
->>>>>>> 82cc7423
+        self.assertIn("x", formulas["ctrl"])